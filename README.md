--- conflicted
+++ resolved
@@ -42,11 +42,6 @@
 
 To jump straight into the action, follow our [Quickstart](quickstart.md) page. You'll get the template project up and running and start familiarizing with the SDK.
 
-<<<<<<< HEAD
-{% include button.html button_name="Quickstart" button_class="outline-primary" url="quickstart.md" %}
-
-=======
->>>>>>> e6f8ab62
 {% content-ref url="quickstart.md" %}
 [quickstart.md](quickstart.md)
 {% endcontent-ref %}
